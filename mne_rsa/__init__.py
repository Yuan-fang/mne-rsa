--- conflicted
+++ resolved
@@ -3,10 +3,5 @@
 from .sensor_level import rsa_evokeds, rsa_epochs, dsm_evokeds, dsm_epochs
 from .searchlight import searchlight
 from .rsa import rsa, rsa_gen, rsa_array
-<<<<<<< HEAD
-from .dsm import compute_dsm, compute_dsm_cv, dsm_spattemp, dsm_spat, dsm_temp, dsm_array
-from .viz import plot_dsms, plot_dsms_topos
-=======
 from .dsm import compute_dsm, compute_dsm_cv, dsm_array
-from .viz import plot_dsms
->>>>>>> 5f9bc5a1
+from .viz import plot_dsms, plot_dsms_topos