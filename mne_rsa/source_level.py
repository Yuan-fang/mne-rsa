# encoding: utf-8
"""
Module implementing representational similarity analysis (RSA) at the source
level.

Kriegeskorte, N., Mur, M., & Bandettini, P. A. (2008). Representational
similarity analysis - connecting the branches of systems neuroscience.
Frontiers in Systems Neuroscience, 2(November), 4.
https://doi.org/10.3389/neuro.06.004.2008

Authors
-------
Marijn van Vliet <marijn.vanvliet@aalto.fi>
Annika Hultén <annika.hulten@aalto.fi>
Ossi Lehtonen <ossi.lehtonen@aalto.fi>
"""

from warnings import warn
import numpy as np
import mne
from mne.utils import logger
from scipy.linalg import block_diag
import nibabel as nib

from .dsm import _n_items_from_dsm, dsm_array
from .rsa import rsa_array
from .searchlight import searchlight
from .sensor_level import _tmin_tmax_to_indices, _construct_tmin


def rsa_stcs(stcs, dsm_model, src, spatial_radius=0.04, temporal_radius=0.1,
             stc_dsm_metric='correlation', stc_dsm_params=dict(),
             rsa_metric='spearman', y=None, n_folds=1, sel_vertices=None,
             tmin=None, tmax=None, n_jobs=1, verbose=False):
    """Perform RSA in a searchlight pattern on MNE-Python source estimates.

    The output is a source estimate where the "signal" at each source point is
    the RSA, computed for a patch surrounding the source point. Source estimate
    objects can be either defined along a cortical surface or volumetric.

    Parameters
    ----------
    stcs : list of mne.SourceEstimate | list of mne.VolSourceEstimate
        For each item, a source estimate for the brain activity.
    dsm_model : ndarray, shape (n, n) | (n * (n - 1) // 2,) | list of ndarray
        The model DSM, see :func:`compute_dsm`. For efficiency, you can give it
        in condensed form, meaning only the upper triangle of the matrix as a
        vector. See :func:`scipy.spatial.distance.squareform`. To perform RSA
        against multiple models at the same time, supply a list of model DSMs.

        Use :func:`compute_dsm` to compute DSMs.
    src : instance of mne.SourceSpaces
        The source space used by the source estimates specified in the `stcs`
        parameter.
    spatial_radius : float | None
        The spatial radius of the searchlight patch in meters. All source
        points within this radius will belong to the searchlight patch. Set to
        None to only perform the searchlight over time, flattening across
        sensors. Defaults to 0.04.
    temporal_radius : float | None
        The temporal radius of the searchlight patch in seconds. Set to None to
        only perform the searchlight over sensors, flattening across time.
        Defaults to 0.1.
    stc_dsm_metric : str
        The metric to use to compute the DSM for the source estimates. This can
        be any metric supported by the scipy.distance.pdist function. See also
        the ``stc_dsm_params`` parameter to specify and additional parameter
        for the distance function. Defaults to 'correlation'.
    stc_dsm_params : dict
        Extra arguments for the distance metric used to compute the DSMs.
        Refer to :mod:`scipy.spatial.distance` for a list of all other metrics
        and their arguments. Defaults to an empty dictionary.
    rsa_metric : str
        The RSA metric to use to compare the DSMs. Valid options are:

        * 'spearman' for Spearman's correlation (the default)
        * 'pearson' for Pearson's correlation
        * 'kendall-tau-a' for Kendall's Tau (alpha variant)
        * 'partial' for partial Pearson correlations
        * 'partial-spearman' for partial Spearman correlations
        * 'regression' for linear regression weights

        Defaults to 'spearman'.
    y : ndarray of int, shape (n_items,) | None
        For each source estimate, a number indicating the item to which it
        belongs. When ``None``, each source estimate is assumed to belong to a
        different item. Defaults to ``None``.
    n_folds : int | None
        Number of folds to use when using cross-validation to compute the
        evoked DSM metric. Specify ``None``, to use the maximum number of folds
        possible, given the data.
        Defaults to 1 (no cross-validation).
    sel_vertices : list of int | None
        When set, searchlight patches will only be generated for the subset of
        vertices/voxels with the given indices. Defaults to ``None``, in which
        case patches for all vertices/voxels are generated.
    tmin : float | None
        When set, searchlight patches will only be generated from subsequent
        time points starting from this time point. This value is given in
        seconds. Defaults to ``None``, in which case patches are generated
        starting from the first time point.
    tmax : float | None
        When set, searchlight patches will only be generated up to and
        including this time point. This value is given in seconds. Defaults to
        ``None``, in which case patches are generated up to and including the
        last time point.
    n_jobs : int
        The number of processes (=number of CPU cores) to use. Specify -1 to
        use all available cores. Defaults to 1.
    verbose : bool
        Whether to display a progress bar. In order for this to work, you need
        the tqdm python module installed. Defaults to False.

    Returns
    -------
    stc : SourceEstimate | VolSourceEstimate | list of SourceEstimate | list of VolSourceEstimate
        The correlation values for each searchlight patch. When spatial_radius
        is set to None, there will only be one vertex. When temporal_radius is
        set to None, there will only be one time point. When multiple models
        have been supplied, a list will be returned containing the RSA results
        for each model.

    See Also
    --------
    compute_dsm
    """  # noqa E501
    # Check for compatibility of the source estimates and the model features
    one_model = type(dsm_model) is np.ndarray
    if one_model:
        dsm_model = [dsm_model]

    # Check for compatibility of the stcs and the model features
    for dsm in dsm_model:
        n_items = _n_items_from_dsm(dsm)
        if len(stcs) != n_items and y is None:
            raise ValueError(
                'The number of source estimates (%d) should be equal to the '
                'number of items in `dsm_model` (%d). Alternatively, use '
                'the `y` parameter to assign source estimates to items.'
                % (len(stcs), n_items))
        if y is not None and len(np.unique(y)) != n_items:
            raise ValueError(
                'The number of items in `dsm_model` (%d) does not match '
                'the number of items encoded in the `y` matrix (%d).'
                % (n_items, len(np.unique(y))))

    _check_stcs_compatibility(stcs, src)
    dist = _get_distance_matrix(src, dist_lim=spatial_radius, n_jobs=n_jobs)

    if temporal_radius is not None:
        # Convert the temporal radius to samples
        temporal_radius = int(temporal_radius // stcs[0].tstep)

        if temporal_radius < 1:
            raise ValueError('Temporal radius is less than one sample.')

    sel_samples = _tmin_tmax_to_indices(stcs[0].times, tmin, tmax)

    # Perform the RSA
    X = np.array([stc.data for stc in stcs])
    patches = searchlight(X.shape, dist=dist, spatial_radius=spatial_radius,
                          temporal_radius=temporal_radius,
                          sel_series=sel_vertices, sel_samples=sel_samples)
    data = rsa_array(X, dsm_model, patches, data_dsm_metric=stc_dsm_metric,
                     data_dsm_params=stc_dsm_params, rsa_metric=rsa_metric,
                     y=y, n_folds=n_folds, n_jobs=n_jobs, verbose=verbose)

    # Pack the result in a SourceEstimate object
    if spatial_radius is not None:
        vertices = stcs[0].vertices
        if sel_vertices is not None:
            vertices = vertices[sel_vertices]
    else:
        if src.kind == 'volume':
            vertices = [np.array([1])]
        else:
            vertices = [np.array([1]), np.array([])]
    tmin = _construct_tmin(stcs[0].times, sel_samples, temporal_radius)
    tstep = stcs[0].tstep

    if one_model:
        if src.kind == 'volume':
            return mne.VolSourceEstimate(data, vertices, tmin, tstep,
                                         subject=stcs[0].subject)
        else:
            return mne.SourceEstimate(data, vertices, tmin, tstep,
                                      subject=stcs[0].subject)
    else:
        if src.kind == 'volume':
            return [mne.VolSourceEstimate(data[:, :, i], vertices, tmin, tstep,
                                          subject=stcs[0].subject)
                    for i in range(data.shape[-1])]
        else:
            return [mne.SourceEstimate(data[:, :, i], vertices, tmin, tstep,
                                       subject=stcs[0].subject)
                    for i in range(data.shape[-1])]


def dsm_stcs(stcs, src, spatial_radius=0.04, temporal_radius=0.1,
             dist_metric='sqeuclidean', dist_params=dict(), y=None,
             n_folds=None, sel_vertices=None, tmin=None, tmax=None, n_jobs=1,
             verbose=False):
    """Generate DSMs in a searchlight pattern on MNE-Python source estimates.

    DSMs are computed using a patch surrounding each source point. Source
    estimate objects can be either defined along a cortical surface or
    volumetric.

    Parameters
    ----------
    stcs : list of mne.SourceEstimate | list of mne.VolSourceEstimate
        For each item, a source estimate for the brain activity.
    src : instance of mne.SourceSpaces
        The source space used by the source estimates specified in the `stcs`
        parameter.
    spatial_radius : float | None
        The spatial radius of the searchlight patch in meters. All source
        points within this radius will belong to the searchlight patch. Set to
        None to only perform the searchlight over time, flattening across
        sensors. Defaults to 0.04.
    temporal_radius : float | None
        The temporal radius of the searchlight patch in seconds. Set to None to
        only perform the searchlight over sensors, flattening across time.
        Defaults to 0.1.
    dist_metric : str
        The metric to use to compute the DSM for the source estimates. This can
        be any metric supported by the scipy.distance.pdist function. See also
        the ``stc_dsm_params`` parameter to specify and additional parameter
        for the distance function. Defaults to 'sqeuclidean'.
    dist_params : dict
        Extra arguments for the distance metric used to compute the DSMs.
        Refer to :mod:`scipy.spatial.distance` for a list of all other metrics
        and their arguments. Defaults to an empty dictionary.
    y : ndarray of int, shape (n_items,) | None
        For each source estimate, a number indicating the item to which it
        belongs. When ``None``, each source estimate is assumed to belong to a
        different item. Defaults to ``None``.
    n_folds : int | None
        Number of folds to use when using cross-validation to compute the
        evoked DSM metric.  Defaults to ``None``, which means the maximum
        number of folds possible, given the data.
    sel_vertices : list of int | None
        When set, searchlight patches will only be generated for the subset of
        vertices/voxels with the given indices. Defaults to ``None``, in which
        case patches for all vertices/voxels are generated.
    tmin : float | None
        When set, searchlight patches will only be generated from subsequent
        time points starting from this time point. This value is given in
        seconds. Defaults to ``None``, in which case patches are generated
        starting from the first time point.
    tmax : float | None
        When set, searchlight patches will only be generated up to and
        including this time point. This value is given in seconds. Defaults to
        ``None``, in which case patches are generated up to and including the
        last time point.
    n_jobs : int
        The number of processes (=number of CPU cores) to use for the
        source-to-source distance computation. Specify -1 to use all available
        cores. Defaults to 1.

    Yields
    ------
    dsm : ndarray, shape (n_items, n_items)
        A DSM for each searchlight patch.
    """
    _check_stcs_compatibility(stcs, src)
    dist = _get_distance_matrix(src, dist_lim=spatial_radius, n_jobs=n_jobs)

    # Convert the temporal radius to samples
    if temporal_radius is not None:
        temporal_radius = int(temporal_radius // stcs[0].tstep)

        if temporal_radius < 1:
            raise ValueError('Temporal radius is less than one sample.')

    sel_samples = _tmin_tmax_to_indices(stcs[0].times, tmin, tmax)

    X = np.array([stc.data for stc in stcs])
    patches = searchlight(X.shape, dist=dist, spatial_radius=spatial_radius,
                          temporal_radius=temporal_radius,
                          sel_series=sel_vertices, sel_samples=sel_samples)
    yield from dsm_array(X, patches, dist_metric=dist_metric,
                         dist_params=dist_params, y=y, n_folds=n_folds)


def rsa_nifti(image, dsm_model, spatial_radius=0.01,
              image_dsm_metric='correlation', image_dsm_params=dict(),
              rsa_metric='spearman', y=None, n_folds=1, roi_mask=None,
              brain_mask=None, n_jobs=1, verbose=False):
    """Perform RSA in a searchlight pattern on Nibabel Nifti-like images.

    The output is a 3D Nifti image where the data at each voxel is is
    the RSA, computed for a patch surrounding the voxel. 

    Parameters
    ----------
    image : 4D Nifti-like image
        The Nitfi image data. The 4th dimension must contain the images
        for each item.
    dsm_model : ndarray, shape (n, n) | (n * (n - 1) // 2,) | list of ndarray
        The model DSM, see :func:`compute_dsm`. For efficiency, you can give it
        in condensed form, meaning only the upper triangle of the matrix as a
        vector. See :func:`scipy.spatial.distance.squareform`. To perform RSA
        against multiple models at the same time, supply a list of model DSMs.

        Use :func:`compute_dsm` to compute DSMs.
    spatial_radius : float
        The spatial radius of the searchlight patch in meters. All source
        points within this radius will belong to the searchlight patch.
        Defaults to 0.01.
    image_dsm_metric : str
        The metric to use to compute the DSM for the data. This can be
        any metric supported by the scipy.distance.pdist function. See also the
        ``image_dsm_params`` parameter to specify and additional parameter for
        the distance function. Defaults to 'correlation'.
    image_dsm_params : dict
        Extra arguments for the distance metric used to compute the DSMs.
        Refer to :mod:`scipy.spatial.distance` for a list of all other metrics
        and their arguments. Defaults to an empty dictionary.
    rsa_metric : str
        The RSA metric to use to compare the DSMs. Valid options are:

        * 'spearman' for Spearman's correlation (the default)
        * 'pearson' for Pearson's correlation
        * 'kendall-tau-a' for Kendall's Tau (alpha variant)
        * 'partial' for partial Pearson correlations
        * 'partial-spearman' for partial Spearman correlations
        * 'regression' for linear regression weights

        Defaults to 'spearman'.
    y : ndarray of int, shape (n_items,) | None
        For each source estimate, a number indicating the item to which it
        belongs. When ``None``, each source estimate is assumed to belong to a
        different item. Defaults to ``None``.
    n_folds : int | None
        Number of folds to use when using cross-validation to compute the
        evoked DSM metric. Specify ``None``, to use the maximum number of folds
        possible, given the data.
        Defaults to 1 (no cross-validation).
    roi_mask : 3D Nifti-like image | None
        When set, searchlight patches will only be generated for the subset of
        voxels with non-zero values in the given mask. This is useful for
        restricting the analysis to a region of interest (ROI). Note that while
        the center of the patches are all within the ROI, the patch itself may
        extend beyond the ROI boundaries.
        Defaults to ``None``, in which case patches for all voxels are
        generated.
    brain_mask : 3D Nifti-like image | None
        When set, searchlight patches are restricted to only contain voxels
        with non-zero values in the given mask. This is useful for make sure
        only information from inside the brain is used. In contrast to the
        `roi_mask`, searchlight patches will not use data outside of this mask.
        Defaults to ``None``, in which case all voxels are included in the
        analysis.
    n_jobs : int
        The number of processes (=number of CPU cores) to use. Specify -1 to
        use all available cores. Defaults to 1.
    verbose : bool
        Whether to display a progress bar. In order for this to work, you need
        the tqdm python module installed. Defaults to False.

    Returns
    -------
    rsa_results : 3D Nifti1Image | list of 3D Nifti1Image
        The correlation values for each searchlight patch. When multiple models
        have been supplied, a list will be returned containing the RSA results
        for each model.

    See Also
    --------
    compute_dsm
    """
    # Check for compatibility of the source estimates and the model features
    one_model = type(dsm_model) is np.ndarray
    if one_model:
        dsm_model = [dsm_model]

    if (not isinstance(image, tuple(nib.imageclasses.all_image_classes))
            or image.ndim != 4):
        raise ValueError('The image data must be 4-dimensional Nifti-like '
                         'images')

    # Check for compatibility of the BOLD images and the model features
    for dsm in dsm_model:
        n_items = _n_items_from_dsm(dsm)
        if image.shape[3] != n_items and y is None:
            raise ValueError(
                'The number of images (%d) should be equal to the '
                'number of items in `dsm_model` (%d). Alternatively, use '
                'the `y` parameter to assign evokeds to items.'
                % (image.shape[3], n_items))
        if y is not None and len(np.unique(y)) != n_items:
            raise ValueError(
                'The number of items in `dsm_model` (%d) does not match '
                'the number of items encoded in the `y` matrix (%d).'
                % (n_items, len(np.unique(y))))

    # Get data as (n_items x n_voxels)
    X = image.get_fdata().reshape(-1, image.shape[3]).T

    # Find voxel positions
    voxels = np.array(list(np.ndindex(image.shape[:-1])))
    voxel_loc = voxels @ image.affine[:3, :3]
    voxel_loc /= 1000  # convert position from mm to meters

    # Apply masks
    result_mask = np.ones(image.shape[:3], dtype=np.bool)
    if brain_mask is not None:
        if brain_mask.ndim != 3 or brain_mask.shape != image.shape[:3]:
            raise ValueError('Brain mask must be a 3-dimensional Nifi-like '
                             'image with the same dimensions as the data '
                             'image')
        brain_mask = brain_mask.get_fdata() != 0
        result_mask &= brain_mask
        brain_mask = brain_mask.ravel()
        X = X[:, brain_mask]
        voxel_loc = voxel_loc[brain_mask]
    if roi_mask is not None:
        if roi_mask.ndim != 3 or roi_mask.shape != image.shape[:3]:
            raise ValueError('ROI mask must be a 3-dimensional Nifi-like '
                             'image with the same dimensions as the data '
                             'image')
        roi_mask = roi_mask.get_fdata() != 0
        result_mask &= roi_mask
        roi_mask = roi_mask.ravel()
        if brain_mask is not None:
            roi_mask = roi_mask[brain_mask]
        roi_mask = np.flatnonzero(roi_mask)

    # Compute distances between voxels
    logger.info('Computing distances...')
    from sklearn.neighbors import NearestNeighbors
    nn = NearestNeighbors(radius=spatial_radius, n_jobs=n_jobs).fit(voxel_loc)
    dist = nn.radius_neighbors_graph(mode='distance')

    # Perform the RSA
    patches = searchlight(X.shape, dist=dist, spatial_radius=spatial_radius,
                          temporal_radius=None, sel_series=roi_mask)
    rsa_result = rsa_array(X, dsm_model, patches,
                           data_dsm_metric=image_dsm_metric,
                           data_dsm_params=image_dsm_params,
                           rsa_metric=rsa_metric, y=y, n_folds=n_folds,
                           n_jobs=n_jobs, verbose=verbose)

    if one_model:
        data = np.zeros(image.shape[:3])
        data[result_mask] = rsa_result
        return nib.Nifti1Image(data, image.affine, image.header)
    else:
        results = []
        for i in range(rsa_result.shape[-1]):
            data = np.zeros(image.shape[:3])
            data[result_mask] = rsa_result[:, i]
            results.append(nib.Nifti1Image(data, image.affine, image.header))
        return results


def dsm_nifti(image, spatial_radius=0.01, dist_metric='correlation',
              dist_params=dict(), y=None, n_folds=1, roi_mask=None,
              brain_mask=None, n_jobs=1, verbose=False):
    """Generate DSMs in a searchlight pattern on Nibabel Nifty-like images.

    DSMs are computed using a patch surrounding each voxel.

    Parameters
    ----------
    image : 4D Nifti-like image
        The Nitfi image data. The 4th dimension must contain the images
        for each item.
    spatial_radius : float
        The spatial radius of the searchlight patch in meters. All source
        points within this radius will belong to the searchlight patch.
        Defaults to 0.01.
    dist_metric : str
        The metric to use to compute the DSM for the data. This can be
        any metric supported by the scipy.distance.pdist function. See also the
        ``dist_params`` parameter to specify and additional parameter for
        the distance function. Defaults to 'correlation'.
    dist_params : dict
        Extra arguments for the distance metric used to compute the DSMs.
        Refer to :mod:`scipy.spatial.distance` for a list of all other metrics
        and their arguments. Defaults to an empty dictionary.
    y : ndarray of int, shape (n_items,) | None
        For each source estimate, a number indicating the item to which it
        belongs. When ``None``, each source estimate is assumed to belong to a
        different item. Defaults to ``None``.
    n_folds : int | None
        Number of folds to use when using cross-validation to compute the
        evoked DSM metric. Specify ``None``, to use the maximum number of folds
        possible, given the data.
        Defaults to 1 (no cross-validation).
    roi_mask : 3D Nifti-like image | None
        When set, searchlight patches will only be generated for the subset of
        voxels with non-zero values in the given mask. This is useful for
        restricting the analysis to a region of interest (ROI). Note that while
        the center of the patches are all within the ROI, the patch itself may
        extend beyond the ROI boundaries.
        Defaults to ``None``, in which case patches for all voxels are
        generated.
    brain_mask : 3D Nifti-like image | None
        When set, searchlight patches are restricted to only contain voxels
        with non-zero values in the given mask. This is useful for make sure
        only information from inside the brain is used. In contrast to the
        `roi_mask`, searchlight patches will not use data outside of this mask.
        Defaults to ``None``, in which case all voxels are included in the
        analysis.
    n_jobs : int
        The number of processes (=number of CPU cores) to use. Specify -1 to
        use all available cores. Defaults to 1.
    verbose : bool
        Whether to display a progress bar. In order for this to work, you need
        the tqdm python module installed. Defaults to False.

    Yields
    ------
    dsm : ndarray, shape (n_items, n_items)
        A DSM for each searchlight patch.
    """
    if (not isinstance(image, tuple(nib.imageclasses.all_image_classes))
            or image.ndim != 4):
        raise ValueError('The image data must be 4-dimensional Nifti-like '
                         'images')

    # Get data as (n_items x n_voxels)
    X = image.get_fdata().reshape(-1, image.shape[3]).T

    # Find voxel positions
    voxels = np.array(list(np.ndindex(image.shape[:-1])))
    voxel_loc = voxels @ image.affine[:3, :3]
    voxel_loc /= 1000  # convert position from mm to meters

    # Apply masks
    result_mask = np.ones(image.shape[:3], dtype=np.bool)
    if brain_mask is not None:
        if brain_mask.ndim != 3 or brain_mask.shape != image.shape[:3]:
            raise ValueError('Brain mask must be a 3-dimensional Nifi-like '
                             'image with the same dimensions as the data '
                             'image')
        brain_mask = brain_mask.get_fdata() != 0
        result_mask &= brain_mask
        brain_mask = brain_mask.ravel()
        X = X[:, brain_mask]
        voxel_loc = voxel_loc[brain_mask]
    if roi_mask is not None:
        if roi_mask.ndim != 3 or roi_mask.shape != image.shape[:3]:
            raise ValueError('ROI mask must be a 3-dimensional Nifi-like '
                             'image with the same dimensions as the data '
                             'image')
        roi_mask = roi_mask.get_fdata() != 0
        result_mask &= roi_mask
        roi_mask = roi_mask.ravel()
        if brain_mask is not None:
            roi_mask = roi_mask[brain_mask]
        roi_mask = np.flatnonzero(roi_mask)

    # Compute distances between voxels
    logger.info('Computing distances...')
    from sklearn.neighbors import NearestNeighbors
    nn = NearestNeighbors(radius=spatial_radius, n_jobs=n_jobs).fit(voxel_loc)
    dist = nn.radius_neighbors_graph(mode='distance')

    # Compute DSMs
    patches = searchlight(X.shape, dist=dist, spatial_radius=spatial_radius,
                          temporal_radius=None, sel_series=roi_mask)
    yield from dsm_array(X, patches, dist_metric=dist_metric,
                         dist_params=dist_params, y=y, n_folds=n_folds,
                         n_jobs=n_jobs, verbose=verbose)


<<<<<<< HEAD
def rsa_nifti(bold, dsm_model, spatial_radius=0.01,
              bold_dsm_metric='correlation', bold_dsm_params=dict(),
              rsa_metric='spearman', y=None, n_folds=1, roi_mask=None,
              brain_mask=None, n_jobs=1, verbose=False):
    """Perform RSA in a searchlight pattern on Nibabel Nifti-like images.

    The output is a source estimate where the "signal" at each source point is
    the RSA, computed for a patch surrounding the source point. Source estimate
    objects can be either defined along a cortical surface or volumetric.

    Parameters
    ----------
    bold : 4D Nifti-like image
        The EPI (T2*) BOLD signal. The 4th dimension must contain the images
        for each item.
    dsm_model : ndarray, shape (n, n) | (n * (n - 1) // 2,) | list of ndarray
        The model DSM, see :func:`compute_dsm`. For efficiency, you can give it
        in condensed form, meaning only the upper triangle of the matrix as a
        vector. See :func:`scipy.spatial.distance.squareform`. To perform RSA
        against multiple models at the same time, supply a list of model DSMs.

        Use :func:`compute_dsm` to compute DSMs.
    spatial_radius : float
        The spatial radius of the searchlight patch in meters. All source
        points within this radius will belong to the searchlight patch.
        Defaults to 0.01.
    bold_dsm_metric : str
        The metric to use to compute the DSM for the BOLD signal. This can be
        any metric supported by the scipy.distance.pdist function. See also the
        ``stc_dsm_params`` parameter to specify and additional parameter for
        the distance function. Defaults to 'correlation'.
    bold_dsm_params : dict
        Extra arguments for the distance metric used to compute the DSMs.
        Refer to :mod:`scipy.spatial.distance` for a list of all other metrics
        and their arguments. Defaults to an empty dictionary.
    rsa_metric : str
        The RSA metric to use to compare the DSMs. Valid options are:

        * 'spearman' for Spearman's correlation (the default)
        * 'pearson' for Pearson's correlation
        * 'kendall-tau-a' for Kendall's Tau (alpha variant)
        * 'partial' for partial Pearson correlations
        * 'partial-spearman' for partial Spearman correlations
        * 'regression' for linear regression weights

        Defaults to 'spearman'.
    y : ndarray of int, shape (n_items,) | None
        For each source estimate, a number indicating the item to which it
        belongs. When ``None``, each source estimate is assumed to belong to a
        different item. Defaults to ``None``.
    n_folds : int | None
        Number of folds to use when using cross-validation to compute the
        evoked DSM metric. Specify ``None``, to use the maximum number of folds
        possible, given the data.
        Defaults to 1 (no cross-validation).
    roi_mask : 3D Nifti-like image | None
        When set, searchlight patches will only be generated for the subset of
        voxels with non-zero values in the given mask. This is useful for
        restricting the analysis to a region of interest (ROI). Note that while
        the center of the patches are all within the ROI, the patch itself may
        extend beyond the ROI boundaries.
        Defaults to ``None``, in which case patches for all voxels are
        generated.
    brain_mask : 3D Nifti-like image | None
        When set, searchlight patches are restricted to only contain voxels
        with non-zero values in the given mask. This is useful for make sure
        only information from inside the brain is used. In contrast to the
        `roi_mask`, searchlight patches will not use data outside of this mask.
        Defaults to ``None``, in which case all voxels are included in the
        analysis.
    n_jobs : int
        The number of processes (=number of CPU cores) to use. Specify -1 to
        use all available cores. Defaults to 1.
    verbose : bool
        Whether to display a progress bar. In order for this to work, you need
        the tqdm python module installed. Defaults to False.

    Returns
    -------
    rsa_results : 3D Nifti1Image | list of 3D Nifti1Image
        The correlation values for each searchlight patch. When multiple models
        have been supplied, a list will be returned containing the RSA results
        for each model.

    See Also
    --------
    compute_dsm
    """  # noqa E501
    # Check for compatibility of the source estimates and the model features
    one_model = type(dsm_model) is np.ndarray
    if one_model:
        dsm_model = [dsm_model]

    if (not isinstance(bold, tuple(nib.imageclasses.all_image_classes))
            or bold.ndim != 4):
        raise ValueError('The BOLD images must be 4-dimensional Nifti-like '
                         'images')

    # Check for compatibility of the BOLD images and the model features
    for dsm in dsm_model:
        n_items = _n_items_from_dsm(dsm)
        if bold.shape[3] != n_items and y is None:
            raise ValueError(
                'The number of source estimates (%d) should be equal to the '
                'number of items in `dsm_model` (%d). Alternatively, use '
                'the `y` parameter to assign evokeds to items.'
                % (bold.shape[3], n_items))
        if y is not None and len(np.unique(y)) != n_items:
            raise ValueError(
                'The number of items in `dsm_model` (%d) does not match '
                'the number of items encoded in the `y` matrix (%d).'
                % (n_items, len(np.unique(y))))

    X = bold.get_fdata().reshape(-1, bold.shape[3])
    voxel_loc = np.ndindex(bold.shape[:3]) @ bold.affine[:3, :3]

    # Apply masks
    if brain_mask is not None:
        if brain_mask.ndim != 3 or brain_mask.shape != bold.shape[:3]:
            raise ValueError('Brain mask must be a 3-dimensional Nifi-like '
                             'image with the same dimensions as the BOLD '
                             'images')
        brain_mask = brain_mask.get_fdata().ravel() != 0
        X = X[brain_mask]
        voxel_loc = voxel_loc[brain_mask]
    if roi_mask is not None:
        if roi_mask.ndim != 3 or roi_mask.shape != bold.shape[:3]:
            raise ValueError('ROI mask must be a 3-dimensional Nifi-like '
                             'image with the same dimensions as the BOLD '
                             'images')
        roi_mask = roi_mask.get_fdata().ravel() != 0
        if brain_mask is not None:
            roi_mask = roi_mask[brain_mask]
        roi_mask = np.flatnonzero(roi_mask)

    # Compute distances between voxels
    from sklearn.neighbors import NearestNeighbors
    nn = NearestNeighbors(radius=spatial_radius).fit(voxel_loc)
    dist = nn.radius_neighbors_graph(mode='distance')

    # Perform the RSA
    patches = searchlight(X.shape, dist=dist, spatial_radius=spatial_radius,
                          sel_series=roi_mask)
    data = rsa_array(X, dsm_model, patches, data_dsm_metric=bold_dsm_metric,
                     data_dsm_params=bold_dsm_params, rsa_metric=rsa_metric,
                     y=y, n_folds=n_folds, n_jobs=n_jobs, verbose=verbose)

    # TODO: Pack the result in a Nifti image
    # if one_model:
    #     return mne.SourceEstimate(data, vertices, tmin, tstep,
    #                               subject=stcs[0].subject)
    # else:
    #     return [mne.SourceEstimate(data[:, :, i], vertices, tmin, tstep,
    #                                subject=stcs[0].subject)
    #             for i in range(data.shape[-1])]
    return data


=======
>>>>>>> 1d36183f
def _check_stcs_compatibility(stcs, src):
    """Check for compatibility of the source estimates and source space."""
    if src.kind == 'volume' and not isinstance(stcs[0], mne.VolSourceEstimate):
        raise ValueError(f'Volume source estimates provided, but not a volume '
                         f'source space (src.kind={src.kind}).')

    for stc in stcs:
        if src.kind == 'volume':
            if np.any(stc.vertices != src[0]['vertno']):
                raise ValueError('Not all source estimates have the same '
                                 'vertices.')
        else:
            for src_hemi, stc_hemi_vertno in zip(src, stcs[0].vertices):
                if np.any(stc_hemi_vertno != src_hemi['vertno']):
                    raise ValueError('Not all source estimates have the same '
                                     'vertices.')

    times = stcs[0].times
    for stc in stcs:
        if np.any(stc.times != times):
            raise ValueError('Not all source estimates have the same '
                             'time points.')


def _get_distance_matrix(src, dist_lim, n_jobs=1):
    """Get vertex-to-vertex distance matrix from source space.

    During inverse computation, the source space was downsampled (i.e. using
    ico4). Construct vertex-to-vertex distance matrices using only the
    vertices that are defined in the source solution.

    Parameters
    ----------
    src : mne.SourceSpaces
        The source space to get the distance matrix for.
    dist_lim : float
        Maximum distance required. We don't care about distances beyond this
        maximum.
    n_jobs : int
        Number of CPU cores to use if distance computation is necessary.
        Defaults to 1.

    Returns
    -------
    dist : ndarray (n_vertices, n_vertices)
        The vertex-to-vertex distance matrix.
    """
    dist = []

    # Check if distances have been pre-computed in the given source space. Give
    # a warning if the pre-computed distances may have had a too limited
    # dist_lim setting.
    needs_distance_computation = False
    for hemi in src:
        if 'dist' not in hemi or hemi['dist'] is None:
            needs_distance_computation = True
        else:
            if hemi['dist_limit'][0] < dist_lim:
                warn(f'Source space has pre-computed distances, but all '
                     f'distances are smaller than the searchlight radius '
                     f'({dist_lim}). You may want to consider recomputing '
                     f'the source space distances using the '
                     f'mne.add_source_space_distances function.')

    if needs_distance_computation:
        if dist_lim is None:
            dist_lim = np.inf
        if src.kind == 'volume':
            src = _add_volume_source_space_distances(src, dist_lim)
        else:
            src = mne.add_source_space_distances(src, dist_lim, n_jobs=n_jobs)

    for hemi in src:
        inuse = np.flatnonzero(hemi['inuse'])
        dist.append(hemi['dist'][np.ix_(inuse, inuse)].toarray())

    # Collect the distances in a single matrix
    dist = block_diag(*dist)
    dist[dist == 0] = np.inf  # Across hemisphere distance is infinity
    dist.flat[::dist.shape[0] + 1] = 0  # Distance to yourself is zero

    return dist


def _add_volume_source_space_distances(src, dist_limit):
    """Compute the distance between voxels in a volume source space.

    Operates in-place!

    Code is mostly taken from `mne.add_source_space_distances`.

    Parameters
    ----------
    src : instance of mne.SourceSpaces
        The volume source space to compute the voxel-wise distances for.
    dist_limit : float
        The maximum distance (in meters) to consider. Voxels that are further
        apart than this distance will have a distance of infinity. Use this to
        reduce computation time.

    Returns
    -------
    src : instance of mne.SourceSpaces
        The volume source space, now with the 'dist' and 'dist_limit' fields
        set.
    """
    # Lazy import to not have to load the huge scipy module every time mne_rsa
    # get's loaded.
    from scipy.sparse import csr_matrix
    assert src.kind == 'volume'
    n_sources = src[0]['np']
    neighbors = np.array(src[0]['neighbor_vert'])
    rows, cols = np.nonzero(neighbors != -1)
    cols = neighbors[(rows, cols)]
    dist = np.linalg.norm(src[0]['rr'][rows, :] - src[0]['rr'][cols, :],
                          axis=1)
    con_matrix = csr_matrix((dist, (rows, cols)), shape=(n_sources, n_sources))
    dist = mne.source_space._do_src_distances(con_matrix, src[0]['vertno'],
                                              np.arange(src[0]['nuse']),
                                              dist_limit)[0]
    d = dist.ravel()  # already float32
    idx = d > 0
    d = d[idx]
    i, j = np.meshgrid(src[0]['vertno'], src[0]['vertno'])
    i = i.ravel()[idx]
    j = j.ravel()[idx]
    src[0]['dist'] = csr_matrix((d, (i, j)), shape=(n_sources, n_sources))
    src[0]['dist_limit'] = np.array([dist_limit], np.float32)
    return src


def make_mri_con_matrix(img):
    from scipy.sparse import csr_matrix
    # Create 3 x 3 x 3 cube of (ijk) indices, centered around (0, 0, 0)
    cube = np.array(list(np.ndindex(3, 3, 3))) - [1, 1, 1]
    # Remove center of the cube
    cube = np.delete(cube, len(cube) // 2, axis=0)
    # Compute distance from all points in the cube to the center
    dist = np.linalg.norm(cube @ img.affine[:3, :3], axis=1)
    # Copy the cube, centering it around each voxel
    voxels = np.array(list(np.ndindex(*img.shape[:3])))
    neighbours = voxels[:, :, np.newaxis] + cube.T[np.newaxis, :, :]
    assert neighbours.shape == (len(voxels), 3, len(cube))
    # Convert ijk coordinates to voxel numbers
    neighbours = np.ravel_multi_index(
        (neighbours[:, 0, :], neighbours[:, 1, :], neighbours[:, 2, :]),
        img.shape[:3],
        mode='clip',
    )
    rows = np.repeat(np.arange(neighbours.shape[0]), neighbours.shape[1])
    cols = neighbours.ravel()
    dist = np.tile(dist, neighbours.shape[0])
    con_matrix = csr_matrix((dist, (rows, cols)),
                            shape=(len(voxels), len(voxels)))
    return con_matrix<|MERGE_RESOLUTION|>--- conflicted
+++ resolved
@@ -567,167 +567,6 @@
                          n_jobs=n_jobs, verbose=verbose)
 
 
-<<<<<<< HEAD
-def rsa_nifti(bold, dsm_model, spatial_radius=0.01,
-              bold_dsm_metric='correlation', bold_dsm_params=dict(),
-              rsa_metric='spearman', y=None, n_folds=1, roi_mask=None,
-              brain_mask=None, n_jobs=1, verbose=False):
-    """Perform RSA in a searchlight pattern on Nibabel Nifti-like images.
-
-    The output is a source estimate where the "signal" at each source point is
-    the RSA, computed for a patch surrounding the source point. Source estimate
-    objects can be either defined along a cortical surface or volumetric.
-
-    Parameters
-    ----------
-    bold : 4D Nifti-like image
-        The EPI (T2*) BOLD signal. The 4th dimension must contain the images
-        for each item.
-    dsm_model : ndarray, shape (n, n) | (n * (n - 1) // 2,) | list of ndarray
-        The model DSM, see :func:`compute_dsm`. For efficiency, you can give it
-        in condensed form, meaning only the upper triangle of the matrix as a
-        vector. See :func:`scipy.spatial.distance.squareform`. To perform RSA
-        against multiple models at the same time, supply a list of model DSMs.
-
-        Use :func:`compute_dsm` to compute DSMs.
-    spatial_radius : float
-        The spatial radius of the searchlight patch in meters. All source
-        points within this radius will belong to the searchlight patch.
-        Defaults to 0.01.
-    bold_dsm_metric : str
-        The metric to use to compute the DSM for the BOLD signal. This can be
-        any metric supported by the scipy.distance.pdist function. See also the
-        ``stc_dsm_params`` parameter to specify and additional parameter for
-        the distance function. Defaults to 'correlation'.
-    bold_dsm_params : dict
-        Extra arguments for the distance metric used to compute the DSMs.
-        Refer to :mod:`scipy.spatial.distance` for a list of all other metrics
-        and their arguments. Defaults to an empty dictionary.
-    rsa_metric : str
-        The RSA metric to use to compare the DSMs. Valid options are:
-
-        * 'spearman' for Spearman's correlation (the default)
-        * 'pearson' for Pearson's correlation
-        * 'kendall-tau-a' for Kendall's Tau (alpha variant)
-        * 'partial' for partial Pearson correlations
-        * 'partial-spearman' for partial Spearman correlations
-        * 'regression' for linear regression weights
-
-        Defaults to 'spearman'.
-    y : ndarray of int, shape (n_items,) | None
-        For each source estimate, a number indicating the item to which it
-        belongs. When ``None``, each source estimate is assumed to belong to a
-        different item. Defaults to ``None``.
-    n_folds : int | None
-        Number of folds to use when using cross-validation to compute the
-        evoked DSM metric. Specify ``None``, to use the maximum number of folds
-        possible, given the data.
-        Defaults to 1 (no cross-validation).
-    roi_mask : 3D Nifti-like image | None
-        When set, searchlight patches will only be generated for the subset of
-        voxels with non-zero values in the given mask. This is useful for
-        restricting the analysis to a region of interest (ROI). Note that while
-        the center of the patches are all within the ROI, the patch itself may
-        extend beyond the ROI boundaries.
-        Defaults to ``None``, in which case patches for all voxels are
-        generated.
-    brain_mask : 3D Nifti-like image | None
-        When set, searchlight patches are restricted to only contain voxels
-        with non-zero values in the given mask. This is useful for make sure
-        only information from inside the brain is used. In contrast to the
-        `roi_mask`, searchlight patches will not use data outside of this mask.
-        Defaults to ``None``, in which case all voxels are included in the
-        analysis.
-    n_jobs : int
-        The number of processes (=number of CPU cores) to use. Specify -1 to
-        use all available cores. Defaults to 1.
-    verbose : bool
-        Whether to display a progress bar. In order for this to work, you need
-        the tqdm python module installed. Defaults to False.
-
-    Returns
-    -------
-    rsa_results : 3D Nifti1Image | list of 3D Nifti1Image
-        The correlation values for each searchlight patch. When multiple models
-        have been supplied, a list will be returned containing the RSA results
-        for each model.
-
-    See Also
-    --------
-    compute_dsm
-    """  # noqa E501
-    # Check for compatibility of the source estimates and the model features
-    one_model = type(dsm_model) is np.ndarray
-    if one_model:
-        dsm_model = [dsm_model]
-
-    if (not isinstance(bold, tuple(nib.imageclasses.all_image_classes))
-            or bold.ndim != 4):
-        raise ValueError('The BOLD images must be 4-dimensional Nifti-like '
-                         'images')
-
-    # Check for compatibility of the BOLD images and the model features
-    for dsm in dsm_model:
-        n_items = _n_items_from_dsm(dsm)
-        if bold.shape[3] != n_items and y is None:
-            raise ValueError(
-                'The number of source estimates (%d) should be equal to the '
-                'number of items in `dsm_model` (%d). Alternatively, use '
-                'the `y` parameter to assign evokeds to items.'
-                % (bold.shape[3], n_items))
-        if y is not None and len(np.unique(y)) != n_items:
-            raise ValueError(
-                'The number of items in `dsm_model` (%d) does not match '
-                'the number of items encoded in the `y` matrix (%d).'
-                % (n_items, len(np.unique(y))))
-
-    X = bold.get_fdata().reshape(-1, bold.shape[3])
-    voxel_loc = np.ndindex(bold.shape[:3]) @ bold.affine[:3, :3]
-
-    # Apply masks
-    if brain_mask is not None:
-        if brain_mask.ndim != 3 or brain_mask.shape != bold.shape[:3]:
-            raise ValueError('Brain mask must be a 3-dimensional Nifi-like '
-                             'image with the same dimensions as the BOLD '
-                             'images')
-        brain_mask = brain_mask.get_fdata().ravel() != 0
-        X = X[brain_mask]
-        voxel_loc = voxel_loc[brain_mask]
-    if roi_mask is not None:
-        if roi_mask.ndim != 3 or roi_mask.shape != bold.shape[:3]:
-            raise ValueError('ROI mask must be a 3-dimensional Nifi-like '
-                             'image with the same dimensions as the BOLD '
-                             'images')
-        roi_mask = roi_mask.get_fdata().ravel() != 0
-        if brain_mask is not None:
-            roi_mask = roi_mask[brain_mask]
-        roi_mask = np.flatnonzero(roi_mask)
-
-    # Compute distances between voxels
-    from sklearn.neighbors import NearestNeighbors
-    nn = NearestNeighbors(radius=spatial_radius).fit(voxel_loc)
-    dist = nn.radius_neighbors_graph(mode='distance')
-
-    # Perform the RSA
-    patches = searchlight(X.shape, dist=dist, spatial_radius=spatial_radius,
-                          sel_series=roi_mask)
-    data = rsa_array(X, dsm_model, patches, data_dsm_metric=bold_dsm_metric,
-                     data_dsm_params=bold_dsm_params, rsa_metric=rsa_metric,
-                     y=y, n_folds=n_folds, n_jobs=n_jobs, verbose=verbose)
-
-    # TODO: Pack the result in a Nifti image
-    # if one_model:
-    #     return mne.SourceEstimate(data, vertices, tmin, tstep,
-    #                               subject=stcs[0].subject)
-    # else:
-    #     return [mne.SourceEstimate(data[:, :, i], vertices, tmin, tstep,
-    #                                subject=stcs[0].subject)
-    #             for i in range(data.shape[-1])]
-    return data
-
-
-=======
->>>>>>> 1d36183f
 def _check_stcs_compatibility(stcs, src):
     """Check for compatibility of the source estimates and source space."""
     if src.kind == 'volume' and not isinstance(stcs[0], mne.VolSourceEstimate):
